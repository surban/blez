--- conflicted
+++ resolved
@@ -135,7 +135,6 @@
     }
 
     // http://git.kernel.org/cgit/bluetooth/bluez.git/tree/doc/gatt-api.txt#n84
-<<<<<<< HEAD
     pub fn write_value<I: Into<&'a[u8]>>(&self, values: I, offset: Option<u16>) -> Result<(), Box<Error>> {
         let values_msgs = values
             .into()
@@ -143,16 +142,6 @@
             .map(|v| MessageItem::from(*v))
             .collect();
 
-=======
-    pub fn write_value(&self, values: Vec<u8>, offset: Option<u16>) -> Result<(), Box<dyn Error>> {
-        let values_msgs = {
-            let mut res: Vec<MessageItem> = Vec::new();
-            for v in values {
-                res.push(v.into());
-            }
-            res
-        };
->>>>>>> f98fd5e3
         self.call_method(
             "WriteValue",
             Some(&[
